# AWS MCP Server


## Overview
The AWS MCP Server enables AI assistants to interact with AWS services and resources through AWS CLI commands. It provides programmatic access to manage your AWS infrastructure while maintaining proper security controls.

This server bridges the gap between AI assistants and AWS services, allowing you to create, update, and manage AWS resources across all available services. It helps with AWS CLI command selection and provides access to the latest AWS API features and services, even those released after an AI model's knowledge cutoff date.


## Prerequisites
- You must have an AWS account with credentials properly configured. Please refer to the official documentation [here ↗](https://boto3.amazonaws.com/v1/documentation/api/latest/guide/credentials\.html#configuring-credentials) for guidance. Note that this project follows boto3’s default credential selection order; if you have multiple AWS credentials on your machine, ensure the correct one is prioritized.
- Install uv from [Astral](https://docs.astral.sh/uv/getting-started/installation/) or the [GitHub README](https://github.com/astral-sh/uv#installation)
- Install Python 3.10 or newer using `uv python install 3.10` (or a more recent version)


## Installation
Get started with your favorite code assistant with MCP support, like Q CLI, Cursor or Cline.

[![Install MCP Server](https://cursor.com/deeplink/mcp-install-light.svg)](https://cursor.com/install-mcp?name=awslabs.aws-mcp-server&config=JTdCJTIyY29tbWFuZCUyMiUzQSUyMnV2eCUyMGF3c2xhYnMuYXdzLW1jcC1zZXJ2ZXIlNDBsYXRlc3QlMjIlMkMlMjJlbnYlMjIlM0ElN0IlMjJBV1NfUkVHSU9OJTIyJTNBJTIydXMtZWFzdC0xJTIyJTdEJTdE)

Add the following code to your MCP client configuration (e.g., for Amazon Q Developer CLI, edit `~/.aws/amazonq/mcp.json`).

For Linux/MacOS users:

```
{
  "mcpServers": {
    "awslabs.aws-mcp-server": {
      "command": "uvx",
      "args": [
        "awslabs.aws-mcp-server@latest"
      ],
      "env": {
        "AWS_REGION": "us-east-1", // Required. Set your default region to be assumed for CLI commands, if not specified explicitly in the request.
        "AWS_PROFILE": "default", // Optional. AWS Profile for credentials, 'default' will be used if not specified.
        "READ_OPERATIONS_ONLY": "false", // Optional. Only allows read-only operations as per ReadOnlyAccess policy. Default is "false"
        "AWS_MCP_TELEMETRY": "false" // Optional. Allow the storage of telemetry data. Default is "false"
      },
      "disabled": false,
      "autoApprove": []
    }
  }
}
```

For Windows users:
```
{
  "mcpServers": {
    "awslabs.aws-mcp-server": {
      "command": "uvx",
      "args": [
        "--from",
        "awslabs.aws-mcp-server@latest",
        "awslabs.aws-mcp-server.exe"
      ],
      "env": {
        "AWS_REGION": "us-east-1", // Required. Set your default region to be assumed for CLI commands, if not specified explicitly in the request.
        "AWS_PROFILE": "default", // Optional. AWS Profile for credentials, 'default' will be used if not specified.
        "READ_OPERATIONS_ONLY": "false", // Optional. Only allows read-only operations as per ReadOnlyAccess policy. Default is "false"
        "AWS_MCP_TELEMETRY": "false" // Optional. Allow the storage of telemetry data. Default is "false"
      },
      "disabled": false,
      "autoApprove": []
    }
  }
}
```

Remember to remove all comments when you finish configuration, otherwise the config file will not load properly.

Once configured, you can ask your AI assistant questions such as:

- "List all my EC2 instances"
- "Show me S3 buckets in us-west-2"
- "Create a new security group for web servers" (Admin policy only)


## Features

- **Comprehensive AWS CLI Support**: Supports all commands available in the latest AWS CLI version, ensuring access to the most recent AWS services and features
- **Help in Command Selection**: Helps AI assistants select the most appropriate AWS CLI commands to accomplish specific tasks
- **Command Validation**: Ensures safety by validating all AWS CLI commands before execution, preventing invalid or potentially harmful operations
- **Hallucination Protection**: Mitigates the risk of model hallucination by strictly limiting execution to valid AWS CLI commands only - no arbitrary code execution is permitted
- **Security-First Design**: Built with security as a core principle, providing multiple layers of protection to safeguard your AWS infrastructure
- **Read-Only Mode**: Provides an extra layer of security that disables all mutating operations, allowing safe exploration of AWS resources


## Available MCP Tools
- `call_aws`: Executes AWS CLI commands with validation and proper error handling
- `suggest_aws_commands`: Suggests AWS CLI commands based on a natural language query. This tool is designed to support the model by suggesting the most likely CLI commands for the given task. It helps the model generate CLI commands by providing the complete set of parameters and looking up the most recent AWS CLI commands, some of which are yet unknown to the model.
  - We use a knowledge base built from the AWS CLI command table to power this tool. The system supports two distinct RAG (Retrieval-Augmented Generation) approaches:
  - 1. DenseRetriever: the default RAG, uses semantic embeddings with FAISS vector search and the SentenceTransformer model, requires generating embeddings during first-time use of this server.
  - 2. KeywordSearch: uses deterministic keyword matching, phrase detection and SequenceMatcher's string similarity scoring.


## Security Considerations
We use credentials to control which commands this MCP server can execute. This MCP server relies on IAM roles to be configured properly, in particular:
- Using credentials for an IAM role with `AdministratorAccess` policy (usually the `Admin` IAM role) permits mutating actions (i.e. creating, deleting, modifying your AWS resources) and non-mutating actions.
- Using credentials for an IAM role with `ReadOnlyAccess` policy (usually the `ReadOnly` IAM role) only allows non-mutating actions, this is sufficient if you only want to inspect resources in your account.
- If IAM roles are not available, [these alternatives](https://docs.aws.amazon.com/cli/v1/userguide/cli-configure-files.html#cli-configure-files-examples) can also be used to configure credentials.
- To add another layer of security, users can explicitly set the environment variable `READ_OPERATIONS_ONLY` to true in their MCP config file. When set to true, we'll compare each CLI command against a list of known read-only actions, and will only execute the command if it's found in the allowed list. "Read-Only" only refers to the API classification, not the file syste, that is such "read-only" actions can still write to the file system if necessary or upon user request. While this environment variable provides an additional layer of protection, IAM permissions remain the primary and most reliable security control. Users should always configure appropriate IAM roles and policies for their use case, as IAM credentials take precedence over this environment variable.



## Environment variables
#### Required
- `AWS_REGION` (e.g. "eu-central-1"): Default region to be assumed when running AWS CLI commands


#### Optional
- `AWS_PROFILE` (string, default: "default"): AWS Profile for credentials to use for command executions, 'default' will be used if not specified
<<<<<<< HEAD
- `READ_OPERATIONS_ONLY` (boolean, default: false): Primarily IAM permissions are used to control if mutating actions are allowed, so defaulting to "false" to reduce friction. We keep this as a best effort attempt to recognize and further control read-only actions. When set to "true", restricts execution to read-only operations. For a complete list of allowed operations under this flag, refer to the [Service Authorization Reference](https://docs.aws.amazon.com/service-authorization/latest/reference/reference_policies_actions-resources-contextkeys.html). Only operations where the **Access level** column is not `Write` will be allowed when this is set to "true".
=======
- `AWS_ACCESS_KEY_ID`, `AWS_SECRET_ACCESS_KEY` and `AWS_SESSION_TOKEN`: Use environement variables to configure credentials, these take precedence over `AWS_PROFILE`, read more about boto3's default order of credential sources [here](https://boto3.amazonaws.com/v1/documentation/api/latest/guide/credentials.html#configuring-credentials)
- `READ_OPERATIONS_ONLY` (boolean, default: false): Primarily IAM permissions are used to control if mutating actions are allowed, so defaulting to "false" to reduce friction. We keep this as a best effort attempt to recognize and further control read-only actions. When set to "true", restricts execution to read-only operations. For a complete list of allowed operations under this flag, refer to the [ReadOnlyAccess](https://docs.aws.amazon.com/aws-managed-policy/latest/reference/ReadOnlyAccess.html) policy.
>>>>>>> 9008fb6e
- `AWS_MCP_TELEMETRY` (boolean, default: false): Allow sending additional telemetry data to AWS related to the server configuration.


## License
Copyright Amazon.com, Inc. or its affiliates. All Rights Reserved.

Licensed under the Apache License, Version 2.0 (the "License").


## Disclaimer
This aws-mcp package is provided "as is" without warranty of any kind, express or implied, and is intended for development, testing, and evaluation purposes only. We do not provide any guarantee on the quality, performance, or reliability of this package. LLMs are non-deterministic and they make mistakes, we advise you to test the tools as much as possible before making decisions about production readiness. Users of this package are solely responsible for implementing proper security controls and MUST use AWS Identity and Access Management (IAM) to manage access to AWS resources. You are responsible for configuring appropriate IAM policies, roles, and permissions, and any security vulnerabilities resulting from improper IAM configuration are your sole responsibility. By using this package, you acknowledge that you have read and understood this disclaimer and agree to use the package at your own risk.<|MERGE_RESOLUTION|>--- conflicted
+++ resolved
@@ -110,12 +110,8 @@
 
 #### Optional
 - `AWS_PROFILE` (string, default: "default"): AWS Profile for credentials to use for command executions, 'default' will be used if not specified
-<<<<<<< HEAD
 - `READ_OPERATIONS_ONLY` (boolean, default: false): Primarily IAM permissions are used to control if mutating actions are allowed, so defaulting to "false" to reduce friction. We keep this as a best effort attempt to recognize and further control read-only actions. When set to "true", restricts execution to read-only operations. For a complete list of allowed operations under this flag, refer to the [Service Authorization Reference](https://docs.aws.amazon.com/service-authorization/latest/reference/reference_policies_actions-resources-contextkeys.html). Only operations where the **Access level** column is not `Write` will be allowed when this is set to "true".
-=======
-- `AWS_ACCESS_KEY_ID`, `AWS_SECRET_ACCESS_KEY` and `AWS_SESSION_TOKEN`: Use environement variables to configure credentials, these take precedence over `AWS_PROFILE`, read more about boto3's default order of credential sources [here](https://boto3.amazonaws.com/v1/documentation/api/latest/guide/credentials.html#configuring-credentials)
-- `READ_OPERATIONS_ONLY` (boolean, default: false): Primarily IAM permissions are used to control if mutating actions are allowed, so defaulting to "false" to reduce friction. We keep this as a best effort attempt to recognize and further control read-only actions. When set to "true", restricts execution to read-only operations. For a complete list of allowed operations under this flag, refer to the [ReadOnlyAccess](https://docs.aws.amazon.com/aws-managed-policy/latest/reference/ReadOnlyAccess.html) policy.
->>>>>>> 9008fb6e
+- `AWS_ACCESS_KEY_ID`, `AWS_SECRET_ACCESS_KEY` and `AWS_SESSION_TOKEN`: Use environment variables to configure credentials, these take precedence over `AWS_PROFILE`, read more about boto3's default order of credential sources [here](https://boto3.amazonaws.com/v1/documentation/api/latest/guide/credentials.html#configuring-credentials)
 - `AWS_MCP_TELEMETRY` (boolean, default: false): Allow sending additional telemetry data to AWS related to the server configuration.
 
 
