# This workflow uses actions that are not certified by GitHub.
# They are provided by a third-party and are governed by
# separate terms of service, privacy policy, and support
# documentation.

name: trivy

on:
  push:
    branches: [ "main" ]
  pull_request:
    # The branches below must be a subset of the branches above
    branches: [ "main" ]
  schedule:
    - cron: '43 16 * * 1'

permissions: {}

jobs:
  detect-dockerfiles:
    runs-on: ubuntu-latest
    permissions:
      contents: read
    outputs:
      dockerfiles: ${{ steps.find-dockerfiles.outputs.dockerfiles }}
    steps:
      - uses: actions/checkout@11bd71901bbe5b1630ceea73d27597364c9af683 # v4.2.2
      - name: Find Dockerfiles
        id: find-dockerfiles
        run: |
          DOCKERFILES=$(find . -name Dockerfile -exec dirname {} \; | sed 's/^\.\///' | jq -R -s -c 'split("\n")[:-1]')
          echo "dockerfiles=$DOCKERFILES" >> $GITHUB_OUTPUT

  build:
    needs: [detect-dockerfiles]
    if: ${{ needs.detect-dockerfiles.outputs.dockerfiles != '[]' && needs.detect-dockerfiles.outputs.dockerfiles != '' }}
    strategy:
      fail-fast: false
      matrix:
        dockerfile: ${{ fromJson(needs.detect-dockerfiles.outputs.dockerfiles) }}
    name: Build ${{ matrix.dockerfile }}
    permissions:
      contents: read
      security-events: write
    runs-on: ubuntu-latest
    steps:
      - name: Get Checkout Depth
        id: checkout-depth
        run: |
          # Fetch depth the number of commits in the PR and otherwise 1
          echo "fetch-depth=$(( ${{ (github.event_name == 'pull_request' && github.event.pull_request.commits) || 0 }} + 1 ))" >> "${GITHUB_OUTPUT}"

      - name: Checkout code
        id: checkout-code
        uses: actions/checkout@11bd71901bbe5b1630ceea73d27597364c9af683 # v4.2.2
        with:
          lfs: true
          fetch-depth: ${{ steps.checkout-depth.outputs.fetch-depth || '1' }}

      - name: If trivy-results.sarif exists, it must be part of the PR changes
        if: github.event_name == 'pull_request' && hashFiles(format('{0}/trivy-results.sarif', matrix.dockerfile)) != ''
        id: check-sarif-in-pr
        run: |
          # Check if trivy-results.sarif is in the PR changes

          if git diff --name-only ${{ github.event.pull_request.base.sha }}..${{ steps.checkout-code.outputs.commit }} | grep -q "${{ matrix.dockerfile }}/trivy-results.sarif"; then
            echo "${{ matrix.dockerfile }}/trivy-results.sarif is in the PR changes"
            echo "sarif-in-pr=true" >> $GITHUB_OUTPUT
            echo "::group::Here is the SARIF file before LFS pull"
            cat "${{ matrix.dockerfile }}/trivy-results.sarif"
            echo "::endgroup::"
<<<<<<< HEAD
            git lfs ls-files
            git config --list | grep "filter\.lfs\."
            git lfs checkout "${{ matrix.dockerfile }}/trivy-results.sarif"
            echo "::group::Here is the SARIF file after LFS pull"
            cat "${{ matrix.dockerfile }}/trivy-results.sarif"
            echo "::endgroup::"
            exit 0
          else
            echo "Either remove the ${{ matrix.dockerfile }}/trivy-results.sarif or include it in the PR"
=======
          else
            echo "Either remove the ${{ matrix.dockerfile }}/trivy-results.sarif or include a fresh one in the PR"
>>>>>>> ef2a5760
            echo "sarif-in-pr=false" >> $GITHUB_OUTPUT
            exit 1
          fi

      - name: Build an image from Dockerfile
        working-directory: ${{ matrix.dockerfile }}
        run: |
          docker build -t docker.io/${{ matrix.dockerfile }}:${{ github.sha }} .

      - name: Run Trivy vulnerability scanner
        if: hashFiles(format('{0}/trivy-results.sarif', matrix.dockerfile)) == ''
        uses: aquasecurity/trivy-action@76071ef0d7ec797419534a183b498b4d6366cf37 #v0.31.0
        with:
          image-ref: 'docker.io/${{ matrix.dockerfile }}:${{ github.sha }}'
          format: 'sarif'
          output: '${{ matrix.dockerfile }}/trivy-results.sarif'

      - name: Upload Trivy scan results to GitHub Security tab
        uses: github/codeql-action/upload-sarif@57eebf61a2246ab60a0c2f5a85766db783ad3553 # v3.28.15
        with:
          sarif_file: '${{ matrix.dockerfile }}/trivy-results.sarif'<|MERGE_RESOLUTION|>--- conflicted
+++ resolved
@@ -69,20 +69,8 @@
             echo "::group::Here is the SARIF file before LFS pull"
             cat "${{ matrix.dockerfile }}/trivy-results.sarif"
             echo "::endgroup::"
-<<<<<<< HEAD
-            git lfs ls-files
-            git config --list | grep "filter\.lfs\."
-            git lfs checkout "${{ matrix.dockerfile }}/trivy-results.sarif"
-            echo "::group::Here is the SARIF file after LFS pull"
-            cat "${{ matrix.dockerfile }}/trivy-results.sarif"
-            echo "::endgroup::"
-            exit 0
-          else
-            echo "Either remove the ${{ matrix.dockerfile }}/trivy-results.sarif or include it in the PR"
-=======
           else
             echo "Either remove the ${{ matrix.dockerfile }}/trivy-results.sarif or include a fresh one in the PR"
->>>>>>> ef2a5760
             echo "sarif-in-pr=false" >> $GITHUB_OUTPUT
             exit 1
           fi
