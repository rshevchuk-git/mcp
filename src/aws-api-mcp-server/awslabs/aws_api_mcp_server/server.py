--- conflicted
+++ resolved
@@ -23,7 +23,6 @@
     request_consent,
     validate,
 )
-from .core.cameos.loader import CameoLoader
 from .core.common.config import (
     DEFAULT_REGION,
     ENABLE_AGENT_SCRIPTS,
@@ -45,20 +44,12 @@
 )
 from .core.kb import knowledge_base
 from .core.metadata.read_only_operations_list import ReadOnlyOperations, get_read_only_operations
-<<<<<<< HEAD
 from .core.security.policy import PolicyDecision
-=======
-from .core.workflows.registry import get_workflows_registry
->>>>>>> 654a2b60
 from botocore.exceptions import NoCredentialsError
-from fastmcp import Context, FastMCP
 from loguru import logger
-<<<<<<< HEAD
 from mcp.server.fastmcp import Context, FastMCP
 from mcp.types import ToolAnnotations
 from pathlib import Path
-=======
->>>>>>> 654a2b60
 from pydantic import Field
 from typing import Annotated, Any, Optional
 
@@ -163,9 +154,6 @@
 @server.tool(
     name='call_aws',
     description=f"""Execute AWS CLI commands with validation and proper error handling. This is the PRIMARY tool to use when you are confident about the exact AWS CLI command needed to fulfill a user's request. Always prefer this tool over 'suggest_aws_commands' when you have a specific command in mind.
-
-    **IMPORTANT: Before using this tool, check if the user's request matches any available workflows using get_workflow_plan first.**"
-
     Key points:
     - The command MUST start with "aws" and follow AWS CLI syntax
     - Commands are executed in {DEFAULT_REGION} region by default
@@ -306,7 +294,6 @@
         )
 
 
-<<<<<<< HEAD
 # EXPERIMENTAL: Agent scripts tool - only registered if ENABLE_AGENT_SCRIPTS is True
 if ENABLE_AGENT_SCRIPTS:
 
@@ -353,47 +340,11 @@
             error_message = f'Error while retrieving execution plan: {str(e)}'
             await ctx.error(error_message)
             return AwsApiMcpServerErrorResponse(detail=error_message)
-=======
-@server.tool(
-    name='get_workflow_plan',
-    description=f"""Get the execution plan for a compiled AWS workflow. This tool provides structured, step-by-step guidance for complex AWS operations that have been pre-compiled into workflows.
-When a user request matches a workflow intent, you MUST always prefer this tool over direct AWS CLI calls (i.e. call_aws tool) as it provides more robust, tested procedures.
-
-Below you can find the list of available workflows in the format — workflow_id : description
-{get_workflows_registry().pretty_print_workflows()}
-
-If you want to get the execution plan for a specific workflow, you MUST call this tool with the specific workflow_id.
-
-Returns:
-    - Detailed workflow plan. You MUST read ALL instructions in the script and obey each one. Do NOT skip ANY steps. If instructions contradict one another, you MUST inform the user for human intervention.
-""",
-)
-async def get_workflow_plan(
-    workflow_id: Annotated[str, Field(description='ID of the workflow to get plan for')],
-    ctx: Context,
-) -> dict | AwsApiMcpServerErrorResponse:
-    """Get the execution plan for a workflow or list available workflows."""
-    try:
-        workflow = get_workflows_registry().get_workflow(workflow_id)
-
-        if not workflow:
-            error_message = f'Workflow {workflow_id} not found'
-            logger.error(error_message)
-            raise ValueError(error_message)
-
-        logger.info(f'Retrieved workflow plan for {workflow_id} with {len(workflow.steps)} steps')
-        return workflow.model_dump()
-
-    except Exception as e:
-        error_message = f'Error while getting workflow plan: {str(e)}'
-        await ctx.error(error_message)
-        return AwsApiMcpServerErrorResponse(detail=error_message)
->>>>>>> 654a2b60
 
 
 def main():
     """Main entry point for the AWS API MCP server."""
-    global READ_OPERATIONS_INDEX, EXTERNAL_TOOL_LOADER
+    global READ_OPERATIONS_INDEX
 
     if not os.path.isabs(WORKING_DIRECTORY):
         error_message = 'AWS_API_MCP_WORKING_DIR must be an absolute path.'
@@ -426,15 +377,7 @@
         logger.warning('Failed to load read operations index: {}', e)
         READ_OPERATIONS_INDEX = None
 
-<<<<<<< HEAD
     server.run(transport=TRANSPORT)
-=======
-    logger.info('Adding cameos...')
-    CameoLoader(server).add_cameos()
-
-    logger.info('Starting the server...')
-    server.run(transport='stdio', show_banner=False)
->>>>>>> 654a2b60
 
 
 if __name__ == '__main__':
